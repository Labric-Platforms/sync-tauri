--- conflicted
+++ resolved
@@ -1,7 +1,7 @@
 {
   "name": "labric-sync-tauri",
   "private": true,
-  "version": "0.1.5",
+  "version": "0.1.3",
   "type": "module",
   "scripts": {
     "dev": "vite",
@@ -10,16 +10,20 @@
     "tauri": "tauri"
   },
   "dependencies": {
+    "@radix-ui/react-dialog": "^1.1.14",
     "@radix-ui/react-scroll-area": "^1.2.9",
     "@radix-ui/react-slot": "^1.2.3",
+    "@radix-ui/react-switch": "^1.2.5",
+    "@radix-ui/react-tooltip": "^1.2.7",
     "@tailwindcss/vite": "^4.1.11",
-    "@tanstack/react-router": "^1.123.2",
-    "@tanstack/react-router-devtools": "^1.123.2",
-    "@tauri-apps/api": "^2",
-    "@tauri-apps/plugin-dialog": "^2",
+    "@tanstack/react-router": "^1.125.6",
+    "@tanstack/react-router-devtools": "^1.125.6",
+    "@tauri-apps/api": "^2.6.0",
+    "@tauri-apps/plugin-dialog": "~2.3.0",
     "@tauri-apps/plugin-http": "~2.5.0",
-    "@tauri-apps/plugin-opener": "~2",
+    "@tauri-apps/plugin-opener": "~2.4.0",
     "@tauri-apps/plugin-process": "~2.3.0",
+    "@tauri-apps/plugin-store": "~2",
     "@tauri-apps/plugin-updater": "~2.9.0",
     "class-variance-authority": "^0.7.1",
     "clsx": "^2.1.1",
@@ -27,23 +31,19 @@
     "next-themes": "^0.4.6",
     "react": "^18.3.1",
     "react-dom": "^18.3.1",
-<<<<<<< HEAD
-    "sonner": "^2.0.5",
-=======
     "sonner": "^2.0.6",
->>>>>>> d8b624a9
     "tailwind-merge": "^3.3.1",
     "tailwindcss": "^4.1.11"
   },
   "devDependencies": {
-    "@tanstack/router-plugin": "^1.123.2",
-    "@tauri-apps/cli": "^2",
-    "@types/node": "^24.0.4",
-    "@types/react": "^18.3.1",
-    "@types/react-dom": "^18.3.1",
-    "@vitejs/plugin-react": "^4.3.4",
-    "tw-animate-css": "^1.3.4",
-    "typescript": "~5.6.2",
-    "vite": "^6.0.3"
+    "@tanstack/router-plugin": "^1.125.6",
+    "@tauri-apps/cli": "^2.6.2",
+    "@types/node": "^24.0.10",
+    "@types/react": "^18.3.23",
+    "@types/react-dom": "^18.3.7",
+    "@vitejs/plugin-react": "^4.6.0",
+    "tw-animate-css": "^1.3.5",
+    "typescript": "~5.6.3",
+    "vite": "^6.3.5"
   }
 }