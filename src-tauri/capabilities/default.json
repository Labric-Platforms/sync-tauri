--- conflicted
+++ resolved
@@ -8,7 +8,8 @@
     "opener:default",
     "dialog:default",
     "fs:default",
-<<<<<<< HEAD
+    "store:default",
+    "process:default",
     {
       "identifier": "http:default",
       "allow": [
@@ -20,8 +21,5 @@
         { "url": "https://*.labric.co/*" }
       ]
     }
-=======
-    "process:default"
->>>>>>> d8b624a9
   ]
 }